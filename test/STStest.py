"""
改進版STS測試程式
使用 SXM 原生語法進行連接測試
"""

import webview
import time
from pathlib import Path
import sys

# 添加主程式目錄到系統路徑
ROOT_DIR = Path(__file__).parent.parent
sys.path.append(str(ROOT_DIR))

<<<<<<< HEAD
# 現在可以直接從 modules 導入
=======
>>>>>>> 5022b893
from modules import SXMPySpectro

class STSTestAPI:
    def __init__(self):
<<<<<<< HEAD
        self.stm_controller = SXMPySpectro.SXMSpectroControl(debug_mode=True)
=======
        """初始化時不立即建立控制器"""
        self.stm_controller = None
        print("STSTestAPI initialized")

    def ensure_controller(self) -> bool:
        """確保控制器存在且連接正常"""
        try:
            # 如果控制器不存在，建立新的控制器
            if self.stm_controller is None:
                print("Creating new STM controller...")
                self.stm_controller = SXMPySpectro.SXMSpectroControl(debug_mode=True)
                print("STM controller created")
                
                # 使用簡單的變數賦值來測試連接
                self.stm_controller.MySXM.SendWait("a := 0;")
                return True
                
            # 如果控制器存在，檢查DDE連接
            try:
                # 使用簡單的變數賦值來測試連接
                self.stm_controller.MySXM.SendWait("a := 0;")
                return True
            except:
                print("Connection lost, recreating controller...")
                self.stm_controller = None
                return self.ensure_controller()
                
        except Exception as e:
            print(f"Controller initialization error: {str(e)}")
            return False
>>>>>>> 5022b893

    def execute_sts(self) -> bool:
        """執行STS測量"""
        try:
<<<<<<< HEAD
            return self.stm_controller.spectroscopy_start()
=======
            print("\nPreparing for STS measurement...")
            
            # 確保控制器就緒
            if not self.ensure_controller():
                raise Exception("Failed to initialize controller")
                
            print("Starting STS measurement...")
            success = self.stm_controller.spectroscopy_start()
            
            if success:
                print("STS measurement started successfully")
            else:
                print("Failed to start STS measurement")
                
            return success
>>>>>>> 5022b893
            
        except Exception as e:
            print(f"STS execution error: {str(e)}")
            return False

def main():
    try:
        # 建立API實例
        api = STSTestAPI()
        
        # 建立視窗並設定標題
        window = webview.create_window(
            'STS Test',
            str(Path(__file__).parent / 'STStestGUI.html'),
            js_api=api,
            width=400,
            height=200,
            text_select=True  # 允許選取文字，方便複製錯誤訊息
        )
        
        # 啟動GUI
        webview.start(debug=True)
        
    except Exception as e:
        print(f"Application error: {str(e)}")
        sys.exit(1)

if __name__ == '__main__':
    main()<|MERGE_RESOLUTION|>--- conflicted
+++ resolved
@@ -12,17 +12,10 @@
 ROOT_DIR = Path(__file__).parent.parent
 sys.path.append(str(ROOT_DIR))
 
-<<<<<<< HEAD
-# 現在可以直接從 modules 導入
-=======
->>>>>>> 5022b893
 from modules import SXMPySpectro
 
 class STSTestAPI:
     def __init__(self):
-<<<<<<< HEAD
-        self.stm_controller = SXMPySpectro.SXMSpectroControl(debug_mode=True)
-=======
         """初始化時不立即建立控制器"""
         self.stm_controller = None
         print("STSTestAPI initialized")
@@ -53,14 +46,10 @@
         except Exception as e:
             print(f"Controller initialization error: {str(e)}")
             return False
->>>>>>> 5022b893
 
     def execute_sts(self) -> bool:
         """執行STS測量"""
         try:
-<<<<<<< HEAD
-            return self.stm_controller.spectroscopy_start()
-=======
             print("\nPreparing for STS measurement...")
             
             # 確保控制器就緒
@@ -76,7 +65,6 @@
                 print("Failed to start STS measurement")
                 
             return success
->>>>>>> 5022b893
             
         except Exception as e:
             print(f"STS execution error: {str(e)}")
