--- conflicted
+++ resolved
@@ -85,6 +85,7 @@
                 details.append(f"Finished at: {self.scan_finished_time}")
             return f"{status} " + " - ".join(details) if details else status
 
+
 class SXMController:
     def __init__(self):
         self.MySXM = SXMRemote.DDEClient("SXM", "Remote")
@@ -94,10 +95,6 @@
         self.tip_pos_Y = None
         self.scan_status = None
         self.re_scan_status = None
-<<<<<<< HEAD
-        
-
-=======
 
         self.debug_mode = False
         self.scan_status = ScanStatus()
@@ -384,7 +381,6 @@
 
         command = f"a:=GetScanPara('{param}');\r\n  writeln(a);"
         return self.get_parameter(command, param, self.parameters.SCAN_PARAMS[param])
->>>>>>> 9b1f72de
 
     def addsmu(self, smu):
         self.rm = pyvisa.ResourceManager()
@@ -655,29 +651,6 @@
     # ========== CITS section END ========== #
 
 
-<<<<<<< HEAD
-SXM = SXMController()
-SXM.scan_on()
-print('scan on')
-# time.sleep(5)
-# SXM.check_scan()
-# print('check scan')
-# time.sleep(5)
-# SXM.check_scan()
-# print('check scan')
-# SXM.check_scanXY()
-# print('check scanXY')
-# time.sleep(5)
-# SXM.scan_off()
-# print('scan off')
-# time.sleep(5)
-for i in range(20):
-    SXM.check_scan()
-    print('check scan')
-    time.sleep(1)
-# SXM.check_scan()
-# print('check scan')
-=======
 # SXM = SXMController()
 # SXM.scan_on()
 
@@ -707,7 +680,6 @@
 
 
 scan_with_monitoring()
->>>>>>> 9b1f72de
 # I want to scan 3 times, after sending scan_on, I will check the scan status every 2 minutes, once the scan is done, I will send the next scan_on command, and also print the current time.
 # for i in range(3):
 #     SXM.scan_on()
