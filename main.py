"""
STM-SMU Controller Main Program
啟動GUI並管理系統生命週期

Author: Zi-Liang Yang
Version: 1.0.0
Date: 2024-11-26
"""

import os
import sys
import signal
import webview
import logging
from pathlib import Path
from api import SMUControlAPI
from contextlib import contextmanager

<<<<<<< HEAD
class ApplicationManager:
    """應用程式管理器"""
    
    def __init__(self):
        self.api = None
        self.window = None
        self.logger = self._setup_logging()
        
    def _setup_logging(self) -> logging.Logger:
        """設定日誌記錄"""
        logger = logging.getLogger("STM-SMU")
        logger.setLevel(logging.DEBUG)
        
        # 檔案處理器
        log_dir = Path("logs")
        log_dir.mkdir(exist_ok=True)
        file_handler = logging.FileHandler(
            log_dir / "app.log",
            encoding='utf-8'
=======
        # 設定Ctrl+C信號處理
        signal.signal(signal.SIGINT, signal_handler)

        # 初始化API
        api = SMUControlAPI()

        # 創建視窗
        window = webview.create_window(
            title='STM-SMU Controller',
            url=gui_path,
            js_api=api,
            width=1280,
            height=800,
            resizable=True
>>>>>>> 76fd0ef7
        )
        file_handler.setFormatter(logging.Formatter(
            '%(asctime)s - %(name)s - %(levelname)s - %(message)s'
        ))
        logger.addHandler(file_handler)
        
        # 控制台處理器
        console_handler = logging.StreamHandler()
        console_handler.setFormatter(logging.Formatter(
            '%(levelname)s: %(message)s'
        ))
        logger.addHandler(console_handler)
        
        return logger
        
    def signal_handler(self, sig, frame):
        """處理系統信號"""
        self.logger.info("\n接收到中斷信號，正在關閉程式...")
        self.cleanup()
        sys.exit(0)
        
    def on_closed(self):
        """視窗關閉處理"""
        self.logger.info("視窗已關閉，正在清理資源...")
        self.cleanup()
        
    def cleanup(self):
        """清理系統資源"""
        try:
            if self.api:
                self.api.cleanup()
            self.logger.info("系統資源已清理完成")
        except Exception as e:
            self.logger.error(f"清理資源時發生錯誤: {str(e)}")
            
    @contextmanager
    def error_handling(self):
        """錯誤處理上下文管理器"""
        try:
            yield
        except Exception as e:
            self.logger.error(f"程式錯誤: {str(e)}")
            sys.exit(1)
            
    def run(self):
        """啟動應用程式"""
        with self.error_handling():
            # 設定信號處理
            signal.signal(signal.SIGINT, self.signal_handler)
            
            # 獲取GUI路徑
            base_dir = Path(__file__).parent
            gui_path = base_dir / 'GUIs' / 'SXMPycontroller-GUI.html'
            
            if not gui_path.exists():
                raise FileNotFoundError(f"找不到GUI檔案: {gui_path}")
                
            # 初始化API
            self.api = SMUControlAPI()
            
            # 創建視窗
            self.window = webview.create_window(
                title='STM-SMU Controller',
                url=str(gui_path),
                js_api=self.api,
                width=1200,
                height=800,
                resizable=True,
                text_select=True
            )
            
            # 設定視窗關閉處理
            self.window.events.closed += self.on_closed
            
            # 啟動GUI
            self.logger.info("正在啟動應用程式...")
            webview.start(debug=True)

def main():
    """程式進入點"""
    app = ApplicationManager()
    app.run()

if __name__ == '__main__':
    main()<|MERGE_RESOLUTION|>--- conflicted
+++ resolved
@@ -14,29 +14,30 @@
 import logging
 from pathlib import Path
 from api import SMUControlAPI
-from contextlib import contextmanager
+import sys
 
-<<<<<<< HEAD
-class ApplicationManager:
-    """應用程式管理器"""
-    
-    def __init__(self):
-        self.api = None
-        self.window = None
-        self.logger = self._setup_logging()
-        
-    def _setup_logging(self) -> logging.Logger:
-        """設定日誌記錄"""
-        logger = logging.getLogger("STM-SMU")
-        logger.setLevel(logging.DEBUG)
-        
-        # 檔案處理器
-        log_dir = Path("logs")
-        log_dir.mkdir(exist_ok=True)
-        file_handler = logging.FileHandler(
-            log_dir / "app.log",
-            encoding='utf-8'
-=======
+
+def signal_handler(sig, frame):
+    """處理Ctrl+C信號"""
+    print("\n正在關閉程式...")
+    sys.exit(0)
+
+
+def on_closed():
+    """視窗關閉時的處理"""
+    print("視窗已關閉，正在清理資源...")
+    sys.exit(0)
+
+
+def main():
+    try:
+        # 獲取GUI HTML檔案路徑
+        base_dir = Path(__file__).parent
+        gui_path = os.path.join(base_dir, 'GUIs', 'SXMPycontroller-GUI.html')
+
+        if not os.path.exists(gui_path):
+            raise FileNotFoundError(f"GUI file not found at: {gui_path}")
+
         # 設定Ctrl+C信號處理
         signal.signal(signal.SIGINT, signal_handler)
 
@@ -51,89 +52,20 @@
             width=1280,
             height=800,
             resizable=True
->>>>>>> 76fd0ef7
         )
-        file_handler.setFormatter(logging.Formatter(
-            '%(asctime)s - %(name)s - %(levelname)s - %(message)s'
-        ))
-        logger.addHandler(file_handler)
-        
-        # 控制台處理器
-        console_handler = logging.StreamHandler()
-        console_handler.setFormatter(logging.Formatter(
-            '%(levelname)s: %(message)s'
-        ))
-        logger.addHandler(console_handler)
-        
-        return logger
-        
-    def signal_handler(self, sig, frame):
-        """處理系統信號"""
-        self.logger.info("\n接收到中斷信號，正在關閉程式...")
-        self.cleanup()
-        sys.exit(0)
-        
-    def on_closed(self):
-        """視窗關閉處理"""
-        self.logger.info("視窗已關閉，正在清理資源...")
-        self.cleanup()
-        
-    def cleanup(self):
-        """清理系統資源"""
-        try:
-            if self.api:
-                self.api.cleanup()
-            self.logger.info("系統資源已清理完成")
-        except Exception as e:
-            self.logger.error(f"清理資源時發生錯誤: {str(e)}")
-            
-    @contextmanager
-    def error_handling(self):
-        """錯誤處理上下文管理器"""
-        try:
-            yield
-        except Exception as e:
-            self.logger.error(f"程式錯誤: {str(e)}")
-            sys.exit(1)
-            
-    def run(self):
-        """啟動應用程式"""
-        with self.error_handling():
-            # 設定信號處理
-            signal.signal(signal.SIGINT, self.signal_handler)
-            
-            # 獲取GUI路徑
-            base_dir = Path(__file__).parent
-            gui_path = base_dir / 'GUIs' / 'SXMPycontroller-GUI.html'
-            
-            if not gui_path.exists():
-                raise FileNotFoundError(f"找不到GUI檔案: {gui_path}")
-                
-            # 初始化API
-            self.api = SMUControlAPI()
-            
-            # 創建視窗
-            self.window = webview.create_window(
-                title='STM-SMU Controller',
-                url=str(gui_path),
-                js_api=self.api,
-                width=1200,
-                height=800,
-                resizable=True,
-                text_select=True
-            )
-            
-            # 設定視窗關閉處理
-            self.window.events.closed += self.on_closed
-            
-            # 啟動GUI
-            self.logger.info("正在啟動應用程式...")
-            webview.start(debug=True)
+
+        # 設定視窗關閉時的處理
+        window.events.closed += on_closed
+
+        # 啟動GUI
+        webview.start(debug=True)
+
 
 def main():
     """程式進入點"""
     app = ApplicationManager()
     app.run()
 
+
 if __name__ == '__main__':
     main()