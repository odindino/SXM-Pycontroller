from SXMPycontroller import SXMController
<<<<<<< HEAD
from utils.logger import log_execution, get_logger
=======
from utils.logger import get_logger, track_function
>>>>>>> e1c2336e

@track_function
def test():
    """
    執行簡單的掃描測試
    """
    stm = None
    try:
        # 初始化控制器
        stm = SXMController(debug_mode=True)
        
        # 執行自動移動掃描
        success = stm.auto_move_scan_area(
            movement_script="RULD",
            distance=20.0,
            wait_time=10,
            repeat_count=1
        )
        
        if success:
            print("掃描完成")
        else:
            print("掃描過程發生錯誤")
            
    except KeyboardInterrupt:
        print("\n使用者中斷測量")
    except Exception as e:
        print(f"\n執行期間發生錯誤: {str(e)}")
    finally:
        # 確保系統安全關閉
        if stm is not None:
            stm.safe_shutdown()
        # 停止日誌記錄
        get_logger().stop()

if __name__ == "__main__":
    test()<|MERGE_RESOLUTION|>--- conflicted
+++ resolved
@@ -1,9 +1,5 @@
 from SXMPycontroller import SXMController
-<<<<<<< HEAD
-from utils.logger import log_execution, get_logger
-=======
 from utils.logger import get_logger, track_function
->>>>>>> e1c2336e
 
 @track_function
 def test():
